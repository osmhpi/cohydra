"""Docker containers in the simulation."""

import logging
import os
import threading

from nsenter import Namespace
import docker

from ..context import defer
from ..command_executor import DockerCommandExecutor
from .base import Node
from .login import Login
logger = logging.getLogger(__name__)

def expand_volume_shorthand(key_value):
    """Expand a volume string to something the Docker runtime understands.

    Parameters
    ----------
    key_value : str or dict
        The volume configuration

    Returns
    -------
    tuple
        Return the volume's name / path and a settings dictionary.
    """
    name_or_path, spec = key_value
    if isinstance(spec, str):
        return (name_or_path, {'bind': spec, 'mode': 'rw'})
    return (name_or_path, spec)

def log_to_file(container, log_path, stdout=False, stderr=False):
    """Log the container's output.

    This opens a stream to the docker container's log output and writes it into a file.

    Parameters
    ---------
    log_path : str
        The file path to the log file.
    stdout : bool
        Whether stdout should be logged.
    stderr : bool
        Whether stderr should be logged.
    """
    log = logging.getLogger(container.name)
    log.debug('Write log to %s', log_path)
    with open(log_path, 'wb', 0) as log_file:
        for line in container.logs(stdout=stdout, stderr=stderr, follow=True, stream=True):
            log.log(logging.INFO if stdout else logging.ERROR, '%s', line.decode().strip())
            log_file.write(line)
        log.debug('Done logging')

class DockerNode(Node):
    """A DockerNode represents a docker container.

    Parameters
    ----------
    name : str
        The name of the node (and container).
        It must consist only of *alphanumeric characters* and :code:`-`, :code:`_` and :code:`.`.
    docker_image : str
        The name of the docker image to use. If not specified,
        `docker_file` and `docker_build_dir` must be set.
    docker_build_dir : str
        The context directory (relative path possible) to execute the build in.
    docker_file : str
        The (absolute or relative) path to the Dockerfile.
    cpus : float
        The number of virtual CPUs to assign (1.0 meaning 1 vCPU).
    memory : str
        The amount of memmory to allow the container to use. **Example:** `'128m'`.
    command : str
        An optional command to override the standard command on container
        start specified by the Dockerfile.
    volumes : list of dict or list of str
        A dictionary of volumes. Each entry has a name or (absolute) path as key
        and settings or a absolute path inside the container as value. See :code:`examples/volumes_and_ports.py`.
    exposed_ports : dict
        A dictionary of port mappings. The key is the container internal port and the value can
        be an exposed port or a list of ports.
    environment_variables : dict or list
        A dictonary of environment variables or a list of environment variables.
        If a list is specified each item should be in the form :code:`'KEY=VALUE'`.
    """

    def __init__(self, name, docker_image=None, docker_build_dir=None, dockerfile='Dockerfile',
<<<<<<< HEAD
                 cpus=0.0, memory=None, command=None, volumes=None, exposed_ports=None, environment_variables=None, login=None):

=======
                 cpus=0.0, memory=None, command=None, volumes=None, exposed_ports=None, environment_variables=None):
>>>>>>> 09209440
        super().__init__(name)
        #: The docker image to use.
        self.docker_image = docker_image
        #: The context to build the image in.
        self.docker_build_dir = docker_build_dir
        #: The path to the Dockerfile.
        self.dockerfile = dockerfile

        #: The number of vCPUs.
        self.cpus = cpus
        #: The amount of memory for the container.
        self.memory = memory

        #: The startup command.
        self.command = command
        #: The volumes for the container.
        self.volumes = dict(map(expand_volume_shorthand, volumes.items())) if volumes else None
        #: Ports to expose on the host.
        self.exposed_ports = exposed_ports if exposed_ports is not None else dict()
        #: Environment variables in the container.
        self.environment_variables = environment_variables
        #: login parameter for authenticate with a registry
        self.login = login

        #: The container instance.
        self.container = None
        #: The PID of the container.
        self.container_pid = None

        if docker_build_dir is None and docker_image is None:
            raise Exception('Please specify Docker image or build directory')

        #: The executor for running commands in the container.
        #: This is useful for a scripted :class:`.Workflow`.
        self.command_executor = None

    @property
    def docker_image_tag(self):
        """A tag for the container's image during build time.

        Returns
        -------
        str
            The computed tag.
        """
        return f'ns3-{self.name}'

    def wants_ip_stack(self):
        return True

    def prepare(self, simulation):
        """This runs a setup on network interfaces and starts the container."""
        logger.info('Preparing node %s', self.name)
        self.build_docker_image()
        self.start_docker_container(simulation.log_directory, simulation.hosts)
        self.setup_host_interfaces()

    def create_docker_client(self):
        """create and configure docker client"""
        client = docker.from_env()
        if self.login is not None:
            client.login(username='techuser-stage-stk40', password='AKCp5btAnmRDH8yQnNdfvawtQ1gYPujQ8vkcbk5cnGBJf36fvoZZu8mDiW9jFfsH2eXy8puHR', registry='stk40-docker-stage-dev-local.bahnhub.tech.rz.db.de')
        return client

    def build_docker_image(self):
        """Build the image for the container."""
        client = self.create_docker_client()
        if self.docker_image is None:
            logger.info('Building docker image: %s/%s', self.docker_build_dir, self.dockerfile)
            self.docker_image = client.images.build(
                path=self.docker_build_dir,
                dockerfile=self.dockerfile,
                rm=True,
                nocache=False,
            )[0]
        elif isinstance(self.docker_image, str):
            logger.info('Pulling docker image: %s', self.docker_image)
            self.docker_image = client.images.pull(self.docker_image)
        self.docker_image.tag(self.docker_image_tag)

    def start_docker_container(self, log_directory, extra_hosts=None):
        """Start the docker container.

        All docker containers are labeled with "ns-3" as the creator.

        Parameters
        ----------
        log_directory : str
            The path to the directory to put log files in.
        extra_hosts : dict
            A dictionary with hostnames as keys and IP addresses as value.
        """
        logger.info('Starting docker container: %s', self.name)
        client = self.create_docker_client()
        self.container = client.containers.run(
            self.docker_image_tag,
            name=self.name,
            hostname=self.name,
            labels={"created-by": "ns-3"},

            remove=True,
            auto_remove=True,
            detach=True,

            privileged=True,
            nano_cpus=int(self.cpus * 1e9),
            mem_limit=0 if self.memory is None else self.memory,

            command=self.command,
            extra_hosts=extra_hosts,
            volumes=self.volumes,
            ports=self.exposed_ports,
            environment=self.environment_variables,
        )
        defer(f'stop docker container {self.name}', self.stop_docker_container)

        for stream in ('stdout', 'stderr'):
            log_file_path = os.path.join(log_directory, f'{self.name}.{stream}.log')
            threading.Thread(target=log_to_file, args=(self.container, log_file_path), kwargs={stream: True}).start()

        low_level_client = docker.APIClient()
        self.container_pid = low_level_client.inspect_container(self.container.id)['State']['Pid']

        self.command_executor = DockerCommandExecutor(self.name, self.container)

    def stop_docker_container(self):
        """Stop the container."""
        if self.container is not None:
            logger.info('Stopping docker container: %s', self.container.name)
            self.container.stop(timeout=1)
            self.container = None
            self.container_pid = None
            self.command_executor = None

    def setup_host_interfaces(self):
        """Setup the interfaces (bridge, tap, VETH pair) on the host and connect
            them to the container."""
        for name, interface in self.interfaces.items():
            interface.setup_bridge()
            interface.connect_tap_to_bridge()
            interface.setup_veth_pair({
                'ifname': name,
                "net_ns_fd": f"/proc/{self.container_pid}/ns/net"
            })

            # Get container's namespace and setup the interface in the container
            with Namespace(self.container_pid, 'net'):
                interface.setup_veth_container_end(name)<|MERGE_RESOLUTION|>--- conflicted
+++ resolved
@@ -87,12 +87,9 @@
     """
 
     def __init__(self, name, docker_image=None, docker_build_dir=None, dockerfile='Dockerfile',
-<<<<<<< HEAD
                  cpus=0.0, memory=None, command=None, volumes=None, exposed_ports=None, environment_variables=None, login=None):
 
-=======
-                 cpus=0.0, memory=None, command=None, volumes=None, exposed_ports=None, environment_variables=None):
->>>>>>> 09209440
+
         super().__init__(name)
         #: The docker image to use.
         self.docker_image = docker_image
