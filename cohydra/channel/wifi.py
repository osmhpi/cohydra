"""Wireless channel."""
import ipaddress
import logging
import os
import re

from enum import Enum, unique
from ns import core, internet, network as ns_net, wifi, wave, propagation

from .channel import Channel
from ..interface import Interface

logger = logging.getLogger(__name__)

class WiFiChannel(Channel):
    """
    A WiFiChannel is a physical (but of course wireless) connection
    between two or more wireless devices.

    Further information can be found reading the
    `ns-3 source here <https://www.nsnam.org/doxygen/wifi-phy_8cc_source.html>`_.

    Parameters
    ----------
    channel : int
        The WiFi channel to use.
        This will be **ignored** if frequency is set.
    frequency : int
        The frequency of the wireless channel in MHz.
    channel_width : int
        The width of the channel in MHz.
        Valid values are :code:`5`, :code:`10`, :code:`20`, :code:`22`, :code:`40`, :code:`80`, :code:`160`.
    antennas : int
        The number of antennas / spatial streams to use.
    tx_power : float
        The sending power in dBm.
    standard : :class:`.WiFiStandard`
        The WiFi standard to use.
    data_rate : :class:`.WiFiDataRate`
        The WiFi data rate to use. Please make sure to pick a valid data rate for your :code:`standard`.
    delay : str
        A time for delay in the channel in seconds (10s) or milliseconds (10ms) at 100m distance.
    """

    @unique
    class WiFiStandard(Enum):
        """All available WiFi standards.

        See here for further information: https://en.wikipedia.org/wiki/IEEE_802.11.
        """
        #: The first WiFi standard from 1999.
        WIFI_802_11a = wifi.WIFI_PHY_STANDARD_80211a
        #: Standard with maximum raw data rate of 11 Mbit/s.
        WIFI_802_11b = wifi.WIFI_PHY_STANDARD_80211b
        #: Standard with maximum raw bitrate of 54 Mbit/s in 2.4GHz band.
        WIFI_802_11g = wifi.WIFI_PHY_STANDARD_80211g
        #: Standard from 2009 in 2.4GHz band.
        WIFI_802_11n = wifi.WIFI_PHY_STANDARD_80211n_2_4GHZ
        #: Standard from 2009 in 5GHz band.
        WIFI_802_11n_5G = wifi.WIFI_PHY_STANDARD_80211n_5GHZ
        #: Standard from 2013.
        WIFI_802_11ac = wifi.WIFI_PHY_STANDARD_80211ac
        #: "WiFi 6".
<<<<<<< HEAD
        WIFI_802_11ax = wifi.WIFI_PHY_STANDARD_80211ax_2_4GHZ
        #: Wireless Access in Vehicular Environments (WAVE).
=======
        WIFI_802_11ax = wifi.WIFI_PHY_STANDARD_80211ax
        ## Wireless Access in Vehicular Environments (WAVE).
>>>>>>> b316fe3f
        WIFI_802_11p = wifi.WIFI_PHY_STANDARD_80211_10MHZ

    @unique
    class WiFiDataRate(Enum):
        """All available WiFi data rates.

        Choosing the correct and best data rate depends on the standard you are using.
        The data rate list is incomplete. Please consider reading the ns-3 source
        `here <https://gitlab.com/nsnam/ns-3-dev/blob/master/src/wifi/model/wifi-phy.cc>`_.
        You can pass another valid string to the channel, too.
        """
        #: Use with :attr:`.WiFiStandard.WIFI_802_11a`.
        OFDM_RATE_6Mbps = "OfdmRate6Mbps"
        #: Use with :attr:`.WiFiStandard.WIFI_802_11a`.
        OFDM_RATE_9Mbps = "OfdmRate9Mbps"
        #: Use with :attr:`.WiFiStandard.WIFI_802_11a`.
        OFDM_RATE_12Mbps = "OfdmRate12Mbps"
        #: Use with :attr:`.WiFiStandard.WIFI_802_11a`.
        OFDM_RATE_18Mbps = "OfdmRate18Mbps"
        #: Use with :attr:`.WiFiStandard.WIFI_802_11a`.
        OFDM_RATE_24Mbps = "OfdmRate24Mbps"
        #: Use with :attr:`.WiFiStandard.WIFI_802_11a`.
        OFDM_RATE_36Mbps = "OfdmRate36Mbps"
        #: Use with :attr:`.WiFiStandard.WIFI_802_11a`.
        OFDM_RATE_48Mbps = "OfdmRate48Mbps"
        #: Use with :attr:`.WiFiStandard.WIFI_802_11a`.
        OFDM_RATE_54Mbps = "OfdmRate54Mbps"
        #: Use with :attr:`.WiFiStandard.WIFI_802_11b`, :attr:`.WiFiStandard.WIFI_802_11g`,
        #: :attr:`.WiFiStandard.WIFI_802_11ac` or :attr:`.WiFiStandard.WIFI_802_11ax`.
        DSSS_RATE_1Mbps = "DsssRate1Mbps"
        #: Use with :attr:`.WiFiStandard.WIFI_802_11b`, :attr:`.WiFiStandard.WIFI_802_11g`,
        #: :attr:`.WiFiStandard.WIFI_802_11ac` or :attr:`.WiFiStandard.WIFI_802_11ax`.
        DSSS_RATE_2Mbps = "DsssRate2Mbps"
        #: Use with :attr:`.WiFiStandard.WIFI_802_11b`, :attr:`.WiFiStandard.WIFI_802_11g`,
        #: :attr:`.WiFiStandard.WIFI_802_11ac` or :attr:`.WiFiStandard.WIFI_802_11ax`.
        DSSS_RATE_5_5Mbps = "DsssRate5_5Mbps"
        #: Use with :attr:`.WiFiStandard.WIFI_802_11b`, :attr:`.WiFiStandard.WIFI_802_11g`,
        #: :attr:`.WiFiStandard.WIFI_802_11ac` or :attr:`.WiFiStandard.WIFI_802_11ax`.
        DSSS_RATE_11Mbps = "DsssRate11Mbps"
        #: Use with :attr:`.WiFiStandard.WIFI_802_11g`, :attr:`.WiFiStandard.WIFI_802_11ac` or
        #: :attr:`.WiFiStandard.WIFI_802_11ax`.
        ERP_OFDM_RATE_6Mbps = "ErpOfdmRate6Mbps"
        #: Use with :attr:`.WiFiStandard.WIFI_802_11g`, :attr:`.WiFiStandard.WIFI_802_11ac` or
        #: :attr:`.WiFiStandard.WIFI_802_11ax`.
        ERP_OFDM_RATE_9Mbps = "ErpOfdmRate9Mbps"
        #: Use with :attr:`.WiFiStandard.WIFI_802_11g`, :attr:`.WiFiStandard.WIFI_802_11ac` or
        #: :attr:`.WiFiStandard.WIFI_802_11ax`.
        ERP_OFDM_RATE_12Mbps = "ErpOfdmRate12Mbps"
        #: Use with :attr:`.WiFiStandard.WIFI_802_11g`, :attr:`.WiFiStandard.WIFI_802_11ac` or
        #: :attr:`.WiFiStandard.WIFI_802_11ax`.
        ERP_OFDM_RATE_18Mbps = "ErpOfdmRate18Mbps"
        #: Use with :attr:`.WiFiStandard.WIFI_802_11g`, :attr:`.WiFiStandard.WIFI_802_11ac` or
        #: :attr:`.WiFiStandard.WIFI_802_11ax`.
        ERP_OFDM_RATE_24Mbps = "ErpOfdmRate24Mbps"
        #: Use with :attr:`.WiFiStandard.WIFI_802_11g`, :attr:`.WiFiStandard.WIFI_802_11ac` or
        #: :attr:`.WiFiStandard.WIFI_802_11ax`.
        ERP_OFDM_RATE_36Mbps = "ErpOfdmRate36Mbps"
        #: Use with :attr:`.WiFiStandard.WIFI_802_11g`, :attr:`.WiFiStandard.WIFI_802_11ac` or
        #: :attr:`.WiFiStandard.WIFI_802_11ax`.
        ERP_OFDM_RATE_48Mbps = "ErpOfdmRate48Mbps"
        #: Use with :attr:`.WiFiStandard.WIFI_802_11g`, :attr:`.WiFiStandard.WIFI_802_11ac` or
        #: :attr:`.WiFiStandard.WIFI_802_11ax`.
        ERP_OFDM_RATE_54Mbps = "ErpOfdmRate54Mbps"
        #: Use with :attr:`.WiFiStandard.WIFI_802_11p`.
        OFDM_RATE_BW_3Mbps = "OfdmRate3MbpsBW10MHz"
        #: Use with :attr:`.WiFiStandard.WIFI_802_11p`.
        OFDM_RATE_BW_4_5Mbps = "OfdmRate4_5MbpsBW10MHz"
        #: Use with :attr:`.WiFiStandard.WIFI_802_11p`.
        OFDM_RATE_BW_6Mbps = "OfdmRate6MbpsBW10MHz"
        #: Use with :attr:`.WiFiStandard.WIFI_802_11p`.
        OFDM_RATE_BW_9Mbps = "OfdmRate9MbpsBW10MHz"
        #: Use with :attr:`.WiFiStandard.WIFI_802_11p`.
        OFDM_RATE_BW_12Mbps = "OfdmRate12MbpsBW10MHz"
        #: Use with :attr:`.WiFiStandard.WIFI_802_11p`.
        OFDM_RATE_BW_18Mbps = "OfdmRate18MbpsBW10MHz"
        #: Use with :attr:`.WiFiStandard.WIFI_802_11p`.
        OFDM_RATE_BW_24Mbps = "OfdmRate24MbpsBW10MHz"
        #: Use with :attr:`.WiFiStandard.WIFI_802_11p`.
        OFDM_RATE_BW_27Mbps = "OfdmRate27MbpsBW10MHz"

    def __init__(self, network, channel_name, nodes, frequency=None, channel=1, channel_width=40, antennas=1, tx_power=20.0,
                 standard: WiFiStandard = WiFiStandard.WIFI_802_11b,
                 data_rate: WiFiDataRate = WiFiDataRate.DSSS_RATE_11Mbps, delay="0ms"):
        super().__init__(network, channel_name, nodes)

        #: The channel to use.
        self.channel = channel
        #: The frequency to use.
        #:
        #: This could collide with other WiFi channels.
        self.frequency = frequency
        #: The width of the channel in MHz.
        self.channel_width = channel_width
        #: The number of antennas to use.
        self.antennas = antennas
        #: The sending power in dBm.
        self.tx_power = tx_power
        #: The WiFi standard to use.
        self.standard = standard
        #: The data rate to use.
        self.data_rate = data_rate
        #: The delay for the channel
        self.delay = delay

        logger.debug("Setting up physical layer of WiFi.")
        self.wifi_phy_helper = wifi.YansWifiPhyHelper.Default()
        self.wifi_phy_helper.Set("ChannelWidth", core.UintegerValue(self.channel_width))
        if self.frequency:
            self.wifi_phy_helper.Set("Frequency", core.UintegerValue(self.frequency))
        else:
            self.wifi_phy_helper.Set("ChannelNumber", core.UintegerValue(self.channel))
        self.wifi_phy_helper.Set("Antennas", core.UintegerValue(self.antennas))
        self.wifi_phy_helper.Set("MaxSupportedTxSpatialStreams", core.UintegerValue(self.antennas))
        self.wifi_phy_helper.Set("MaxSupportedRxSpatialStreams", core.UintegerValue(self.antennas))
        self.wifi_phy_helper.Set("TxPowerStart", core.DoubleValue(self.tx_power))
        self.wifi_phy_helper.Set("TxPowerEnd", core.DoubleValue(self.tx_power))

        # Enable monitoring of radio headers.
        self.wifi_phy_helper.SetPcapDataLinkType(wifi.WifiPhyHelper.DLT_IEEE802_11_RADIO)

        wifi_channel = wifi.YansWifiChannel()
        self.propagation_delay_model = propagation.ConstantSpeedPropagationDelayModel()
        self.set_delay(self.delay)
        wifi_channel.SetAttribute("PropagationDelayModel", core.PointerValue(self.propagation_delay_model))

        if self.standard == WiFiChannel.WiFiStandard.WIFI_802_11p:
            # Loss Model, parameter values from Boockmeyer, A. (2020):
            # "Hatebefi: Hybrid Application Testbed for Fault Injection"
            loss_model = propagation.ThreeLogDistancePropagationLossModel()
            loss_model.SetAttribute("Distance0", core.DoubleValue(27.3))
            loss_model.SetAttribute("Distance1", core.DoubleValue(68.4))
            loss_model.SetAttribute("Distance2", core.DoubleValue(80.7))
            loss_model.SetAttribute("Exponent0", core.DoubleValue(1.332671627050236))
            loss_model.SetAttribute("Exponent1", core.DoubleValue(2.6812446718062612))
            loss_model.SetAttribute("Exponent2", core.DoubleValue(3.5145944762444183))
            loss_model.SetAttribute("ReferenceLoss", core.DoubleValue(83.54330702928374))
            wifi_channel.SetAttribute("PropagationLossModel", core.PointerValue(loss_model))
        else:
            loss_model = propagation.LogDistancePropagationLossModel()
            wifi_channel.SetAttribute("PropagationLossModel", core.PointerValue(loss_model))

        self.wifi_phy_helper.SetChannel(wifi_channel)

        #: Helper for creating the WiFi channel.
        self.wifi = None

        #: All ns-3 devices on this channel.
        self.devices_container = None

        #: Helper for creating MAC layers.
        self.wifi_mac_helper = None

        if self.standard != WiFiChannel.WiFiStandard.WIFI_802_11p:
            self.wifi = wifi.WifiHelper()
            self.wifi.SetRemoteStationManager("ns3::ConstantRateWifiManager",
                                              "DataMode", core.StringValue(self.data_rate.value),
                                              "ControlMode", core.StringValue(self.data_rate.value))
            self.wifi.SetStandard(self.standard.value)

            self.wifi_mac_helper = wifi.WifiMacHelper()

            # Adhoc network between multiple nodes (no access point).
            self.wifi_mac_helper.SetType("ns3::AdhocWifiMac")
        else:
            self.wifi = wave.Wifi80211pHelper.Default()
            self.wifi.SetRemoteStationManager("ns3::ConstantRateWifiManager",
                                              "DataMode", core.StringValue(self.data_rate.value),
                                              "ControlMode", core.StringValue(self.data_rate.value),
                                              "NonUnicastMode", core.StringValue(self.data_rate.value))
            self.wifi_mac_helper = wave.NqosWaveMacHelper.Default()

        # Install on all connected nodes.
        logger.debug("Installing the WiFi channel to %d nodes. Mode is %s (data) / %s (control).", len(nodes),
                     self.standard, self.data_rate)

        #: All ns-3 devices on this channel.
        self.devices_container = self.wifi.Install(self.wifi_phy_helper, self.wifi_mac_helper, self.ns3_nodes_container)

        logger.info('Setting IP addresses on nodes.')
        stack_helper = internet.InternetStackHelper()

        for i, connected_node in enumerate(nodes):
            ns3_device = self.devices_container.Get(i)
            node = connected_node.node

            address = None
            interface = None
            if node.wants_ip_stack():
                if node.ns3_node.GetObject(internet.Ipv4.GetTypeId()) is None:
                    logger.info('Installing IP stack on %s', node.name)
                    stack_helper.Install(node.ns3_node)
                address = connected_node.address
                if address is None:
                    address = self.network.get_free_ip_address()

                network_address = ipaddress.ip_network(f'{str(address)}/{network.netmask}', strict=False)
                ns3_network_address = ns_net.Ipv4Address(network_address.network_address)
                ns3_network_prefix = ns_net.Ipv4Mask(network_address.netmask)
                base = ipaddress.ip_address(int(address) - int(network_address.network_address))
                helper = internet.Ipv4AddressHelper(ns3_network_address, ns3_network_prefix,
                                                    base=ns_net.Ipv4Address(str(base)))
                device_container = ns_net.NetDeviceContainer(ns3_device)
                helper.Assign(device_container)
                interface = Interface(node=node, ns3_device=ns3_device,
                                      address=ipaddress.ip_interface(f'{str(address)}/{network.netmask}'))
            else:
                interface = Interface(node=node, ns3_device=ns3_device, address=connected_node.address)
            ns3_device.SetAddress(ns_net.Mac48Address(interface.mac_address))
            node.add_interface(interface)
            self.interfaces.append(interface)


    def prepare(self, simulation):
        for interface in self.interfaces:
            pcap_log_path = os.path.join(simulation.log_directory, interface.pcap_file_name)
            self.wifi_phy_helper.EnablePcap(pcap_log_path, interface.ns3_device, True, True)

    def set_delay(self, delay):
        logger.info(f'Set delay of channel {self.channel_name} to {delay}')

        if re.match("^\d+ms", delay):
            self.delay = delay
        elif re.match("^\d+s", delay):
            self.delay = str(int(delay[:-1])*1000)+"ms"
        else:
            raise ValueError("Delay has to be in seconds or milliseconds.")

        if self.propagation_delay_model is not None:
            # Check if the given delay should be 0. The regex defines all supported time modes.
            if delay is "0ms":
                self.propagation_delay_model.SetSpeed(299792458)  # Light Speed
            else:
                # Initial setup: 100ms one-way means 1000 m/s speed
                self.propagation_delay_model.SetSpeed((100.0/int(delay[:-2]))*1000.0)

    def set_data_rate(self, data_rate):
        logger.info(f'Set delay of channel {self.channel_name} to {data_rate}')
        self.data_rate = data_rate  # This have no effect after creating the network so far.<|MERGE_RESOLUTION|>--- conflicted
+++ resolved
@@ -61,13 +61,8 @@
         #: Standard from 2013.
         WIFI_802_11ac = wifi.WIFI_PHY_STANDARD_80211ac
         #: "WiFi 6".
-<<<<<<< HEAD
-        WIFI_802_11ax = wifi.WIFI_PHY_STANDARD_80211ax_2_4GHZ
+        WIFI_802_11ax = wifi.WIFI_PHY_STANDARD_80211ax
         #: Wireless Access in Vehicular Environments (WAVE).
-=======
-        WIFI_802_11ax = wifi.WIFI_PHY_STANDARD_80211ax
-        ## Wireless Access in Vehicular Environments (WAVE).
->>>>>>> b316fe3f
         WIFI_802_11p = wifi.WIFI_PHY_STANDARD_80211_10MHZ
 
     @unique
